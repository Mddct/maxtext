# Copyright 2024 Google LLC
#
# Licensed under the Apache License, Version 2.0 (the "License");
# you may not use this file except in compliance with the License.
# You may obtain a copy of the License at
#
#      http://www.apache.org/licenses/LICENSE-2.0
#
# Unless required by applicable law or agreed to in writing, software
# distributed under the License is distributed on an "AS IS" BASIS,
# WITHOUT WARRANTIES OR CONDITIONS OF ANY KIND, either express or implied.
# See the License for the specific language governing permissions and
# limitations under the License.

import argparse
import contextlib
import copy
import gc
import time
import math
import logging
import os
import sys
import array
import collections

import jax
import jax.numpy as jnp
import numpy as np
import pandas as pd

import mlperf_loadgen as lg
from maxengine import create_engine_from_config_flags
import offline_inference

_MLPERF_ID="llama2-70b"

logging.basicConfig(level=logging.DEBUG)

sys.path.insert(0, os.getcwd())
log = logging.getLogger("main2.py")


from absl import app, flags

FLAGS = flags.FLAGS

flags.DEFINE_string(
    "mlperf_test_mode",
    "performance",
    "performance, accuracy, submission",
)
flags.DEFINE_string(
    "api_url", None, "SAX published model path.", required=False
)
flags.DEFINE_string("dataset_path", None, "", required=False)
flags.DEFINE_bool("is_stream", False, "", required=False)
flags.DEFINE_string(
    "input_mode",
    "tokenized",
    "Input mode",
)
flags.DEFINE_string(
    "output_mode",
    "tokenized",
    "Output mode",
)

flags.DEFINE_string(
    "audit_conf",
    "audit.conf",
    "audit config for LoadGen settings during compliance runs",
    required=False,
)
flags.DEFINE_string(
    "mlperf_conf",
    "mlperf.conf",
    "mlperf rules config",
    required=False,
)
flags.DEFINE_string(
    "user_conf",
    "user.conf",
    "user config for user LoadGen settings such as target QPS",
    required=False,
)
flags.DEFINE_integer(
    "total_sample_count",
    24576,
    "Number of samples to use in benchmark.",
    required=False,
)
flags.DEFINE_integer(
    "perf_count_override",
    None,
    "Overwrite number of samples to use in benchmark.",
    required=False,
)
flags.DEFINE_string(
    "output_log_dir",
    "output-logs",
    "Where logs are saved.",
    required=False,
)
flags.DEFINE_bool(
    "enable_log_trace",
    False,
    "Enable log tracing. This file can become quite large",
    required=False,
)


scenario_map = {
    "offline": lg.TestScenario.Offline,
    "server": lg.TestScenario.Server,
}


def pad_tokens(tokens):
  true_length = len(tokens)
  target_length = max(int(2 ** math.ceil(math.log2(true_length))), 32)
  padded = tokens + [0] * (target_length - true_length)
  return padded, true_length


@contextlib.contextmanager
def timed(msg):
  log.info(msg + " start")
  start = time.perf_counter()
  yield
  end = time.perf_counter()
  log.info(msg + " done: " + str(end - start))


def _classify_query(dataset_rows, index):
  # return grouped indexes
  sample = dataset_rows[index][1]
  input_len = sample.tok_input_length
  total_len = sample.tok_input_length + sample.tok_output_length
  if total_len <= 512 and input_len <= 256:
    return 0
  elif total_len <= 1024 and input_len <= 512:
    return 1
  else:
    return 2


def _pick_batch_size(num_samples, max_batch, dataset_size, sample_size):
  """max_batch to not run OOM."""
  if num_samples <= max_batch:
    return num_samples
  mult = math.ceil(num_samples / max_batch)
  return math.ceil(num_samples / mult * (sample_size / dataset_size))

def get_warmup_samples(dataset):
  groupped_queries = [[], [], []] 
  pandas_rows = list(dataset.iterrows())
  input_data = {}
  for sample_id in range(len(pandas_rows)):
    p = pandas_rows[sample_id][1]
    padded, length = pad_tokens(p.tok_input)
    input_data[sample_id] = offline_inference.InputData(
        "", jnp.array(padded), length  # to be filled later
    )
  for data in input_data.values():
    # make sure tokens are transferred to device
    jax.block_until_ready(data.tokens)
  sample_id_to_input = input_data 
  for sample_id in range(len(input_data)):
    group = _classify_query(pandas_rows, sample_id)  
    input_ = copy.copy(sample_id_to_input[sample_id])
    input_.id = sample_id
    groupped_queries[group].append(input_)

  warmup_samples = [[], [], []]
  for group_idx, group in enumerate(groupped_queries):
    warmup_samples[group_idx] = group[:20]
  return warmup_samples

class SUT:

  def __init__(self, data, offline_inf):
    # dict of int (cache length) -> offline_inf
    self.offline_inf = offline_inf

    # pandas dataframe, it has tok
    self._dataset = data

    # List of things with .id and .index
    self._queries = None

    # index to loaded data
    self._processed_data = None

    # self.replicated = self.offline_inf.engine.env.sharding_by_axis(-1)
    self._sample_id_to_input = None
    self._groupped_queries = [[], [], []]

  def issue_queries(self, queries):
    log.info("Issue queries start")
    assert self._sample_id_to_input is not None
    self._processed_data = []
    self._queries = queries
    for q in queries:
      group = _classify_query(self.pandas_rows, q.index)
      input_data = copy.copy(self._sample_id_to_input[q.index])
      input_data.id = q.id
      self._groupped_queries[group].append(input_data)

    log.info("Issue queries - classified queries")
    assert len(self._queries) == sum(len(q) for q in self._groupped_queries)
    # At this point _processed_data is ready
    log.info("Issue queries end")

  @timed("flush_queries")
  def flush_queries(self):
    log.info("Flush queries start")
    start = time.perf_counter()
    for group_idx, group in enumerate(self._groupped_queries):
<<<<<<< HEAD
      log.info(f"Flush queries processing {group_idx} with {len(group)} samples")
=======
      log.info(f"Flush queries processing {group_idx}")
>>>>>>> 0c3bf16b
      self.offline_inf[group_idx].init_decode_state()
      result = self.offline_inf[group_idx].batch_inference(group)
      self.offline_inf[group_idx].decode_state = None
      gc.collect()
      for key, val in result.items():
        key = int(key)
        lg.FirstTokenComplete([make_response(key, [val[0]])])
        resp = make_response(key, val)
        lg.QuerySamplesComplete([resp])

    log.info("Flush queries end")
    end = time.perf_counter()

  def LoadSamplesToRam(self, sample_list):
    """Pads the data, move them to jax array on device"""
    log.info("LoadSamplesToRam start")
    start = time.perf_counter()
    input_data = {}
    self.pandas_rows = list(self._dataset.iterrows())

    for sample_id in sample_list:
      p = self.pandas_rows[sample_id][1]
      padded, length = pad_tokens(p.tok_input)
      input_data[sample_id] = offline_inference.InputData(
          "", jnp.array(padded), length  # to be filled later
      )

    for data in input_data.values():
      # make sure tokens are transferred to device
      jax.block_until_ready(data.tokens)

    self._sample_id_to_input = input_data

    end = time.perf_counter()
    log.info(f"LoadSamplesToRam finished: {end - start}s")

  def UnloadSamplesFromRam(self, sample_list):
    print("UnloadSamplesFromRam called")
    pass


def make_response(id_, response_token_ids):
  n_tokens = len(response_token_ids)
  response_token_ids = np.array(response_token_ids, dtype=np.int64)
  response_array = array.array("B", response_token_ids.tobytes())
  response_info = response_array.buffer_info()
  response_data = response_info[0]
  response_size = response_info[1] * response_array.itemsize
  query_sample_response = lg.QuerySampleResponse(
      id_, response_data, response_size, n_tokens
  )
  return query_sample_response


def _count_by_bucket(dataset):

  total_len = dataset.tok_input_length + dataset.tok_output_length

  group1 = (total_len <= 512) & (dataset.tok_input_length <= 256)
  group2 = (total_len <= 1024) & (dataset.tok_input_length <= 512)

  # with 5 percent extra
  mult = FLAGS.total_sample_count / len(dataset) * 1.05

  counts = [
      math.ceil(len(dataset[group1]) * mult),
      math.ceil(len(dataset[~group1 & group2]) * mult),
      math.ceil(len(dataset[~group1 & ~group2]) * mult),
  ]
  return counts

def main(argv):
  del argv
  args = FLAGS
  jax.config.update("jax_default_prng_impl", "unsafe_rbg")
  # jax.config.update("jax_explain_cache_misses", True)

  settings = lg.TestSettings()
  settings.scenario = lg.TestScenario.Offline
  user_conf = FLAGS.user_conf

  settings.FromConfig(FLAGS.mlperf_conf, _MLPERF_ID, "Offline")
  settings.FromConfig(user_conf, _MLPERF_ID, "Offline")
  log.info("Mlperf config: %s", FLAGS.mlperf_conf)
  log.info("User config: %s", user_conf)

  log.info("dataset path: %s", FLAGS.dataset_path)
  dataset = pd.read_pickle(FLAGS.dataset_path)
  rows = list(dataset.iterrows())
  counts_by_bucket = _count_by_bucket(dataset)
  log.info(f"Counts by bucket {counts_by_bucket}")

  length_and_batch = (
      (256, 216),
      (512, 108),
      (1024, 54),
  )
  engines = []
  params = None
  base_engine = None
  for i, (length, max_batch) in enumerate(length_and_batch):
    batch = counts_by_bucket[i]
    target_length = 2*length
    log.info(f"Using batch size: {max_batch} and length: {length}")
    engine = create_engine_from_config_flags(
      batch_size=max_batch,
      max_prefill_predict_length=length,
      max_target_length=target_length)
    offline_inf = offline_inference.OfflineInference(engine, params, base_engine)
    if params is None and offline_inf.params is not None:
      base_engine = engine
    # offline_inf.dummy = True
    params = offline_inf.params
    engines.append(offline_inf)

  warmup_samples = get_warmup_samples(dataset)
  with timed("warmup"):
    warmup_grp = 0
    for (length, _), engine in zip(length_and_batch, engines):
      log.info(f"warm up for {length}")
      engine.init_decode_state()
      engine.warmup(length, warmup_samples[warmup_grp])
      engine.decode_state = None  # drop state
      gc.collect()
      warmup_grp += 1

  sut = SUT(dataset, engines)

  if FLAGS.mlperf_test_mode == "accuracy":
    settings.mode = lg.TestMode.AccuracyOnly
    log.warning(
        "Accuracy run will generate the accuracy logs, but the evaluation of the log is not completed yet"
    )
  elif FLAGS.mlperf_test_mode == "submission":
    settings.mode = lg.TestMode.Submission
    settings.print_timestamps = True
  else:
    settings.mode = lg.TestMode.PerformanceOnly
    settings.print_timestamps = True

  settings.use_token_latencies = True

  os.makedirs(FLAGS.output_log_dir, exist_ok=True)
  log_output_settings = lg.LogOutputSettings()
  log_output_settings.outdir = FLAGS.output_log_dir
  log_output_settings.copy_summary_to_stdout = True
  log_settings = lg.LogSettings()
  log_settings.log_output = log_output_settings
  log_settings.enable_trace = FLAGS.enable_log_trace

  lgSUT = lg.ConstructSUT(sut.issue_queries, sut.flush_queries)
  qsl = lg.ConstructQSL(
      len(dataset),
      FLAGS.total_sample_count,
      sut.LoadSamplesToRam,
      sut.UnloadSamplesFromRam,
  )
  log.info("Starting Benchmark run")
  lg.StartTestWithLogSettings(
      lgSUT, qsl, settings, log_settings, FLAGS.audit_conf
  )
  log.info(f"query counts {[len(q) for q in sut._groupped_queries]}")
  log.info("Run Completed!")
  log.info("Destroying SUT...")
  lg.DestroySUT(lgSUT)

  log.info("Destroying QSL...")
  lg.DestroyQSL(qsl)


if __name__ == "__main__":
  # Disable garbage collection to avoid stalls when running tests.
  gc.disable()
  app.run(main)<|MERGE_RESOLUTION|>--- conflicted
+++ resolved
@@ -174,7 +174,7 @@
 
   warmup_samples = [[], [], []]
   for group_idx, group in enumerate(groupped_queries):
-    warmup_samples[group_idx] = group[:20]
+    warmup_samples[group_idx] = group[:50]
   return warmup_samples
 
 class SUT:
@@ -217,11 +217,7 @@
     log.info("Flush queries start")
     start = time.perf_counter()
     for group_idx, group in enumerate(self._groupped_queries):
-<<<<<<< HEAD
       log.info(f"Flush queries processing {group_idx} with {len(group)} samples")
-=======
-      log.info(f"Flush queries processing {group_idx}")
->>>>>>> 0c3bf16b
       self.offline_inf[group_idx].init_decode_state()
       result = self.offline_inf[group_idx].batch_inference(group)
       self.offline_inf[group_idx].decode_state = None
